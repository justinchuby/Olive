# -------------------------------------------------------------------------
# Copyright (c) Microsoft Corporation. All rights reserved.
# Licensed under the MIT License.
# --------------------------------------------------------------------------
import logging
import os
from copy import deepcopy
from typing import TYPE_CHECKING, Any, Dict, List, Union

from olive.hardware.accelerator import AcceleratorSpec, Device
from olive.model import ONNXModel
from olive.model.hf_mappings import HIDDEN_SIZE_NAMES, MODEL_TYPE_MAPPING, NUM_HEADS_NAMES
from olive.passes import Pass
from olive.passes.onnx.common import get_external_data_config, model_proto_to_olive_model
from olive.passes.pass_config import PassConfigParam
from olive.strategy.search_parameter import Boolean, Categorical, Conditional

if TYPE_CHECKING:
    from onnxruntime.transformers.onnx_model import OnnxModel

logger = logging.getLogger(__name__)


class OrtTransformersOptimization(Pass):
    """Use ONNX Transformer Optimizer to optimize transformer based models.

    Optimize transformer based models in scenarios where ONNX Runtime does not apply the optimization at load time.
    It is based on onnxruntime.transformers.optimizer.
    """

    @staticmethod
    def _default_config(accelerator_spec: AcceleratorSpec) -> Dict[str, PassConfigParam]:
        from onnxruntime.transformers.fusion_options import FusionOptions

        is_gpu = accelerator_spec.accelerator_type == Device.GPU

        config = {
            "model_type": PassConfigParam(
                type_=str,
                default_value=None,
                description=(
                    "Transformer based model type, including bert (exported by PyTorch), gpt2 (exported by PyTorch), "
                    "bert_tf (BERT exported by tf2onnx), bert_keras (BERT exported by keras2onnx), and "
                    "unet/vae/clip (stable diffusion)."
                ),
            ),
            "num_heads": PassConfigParam(type_=int, default_value=0, description="Number of attention heads."),
            "hidden_size": PassConfigParam(type_=int, default_value=0, description="Number of hidden nodes."),
            # TODO(jambayk): Figure out what the expected type is
            "optimization_options": PassConfigParam(
                type_=Union[Dict[str, Any], FusionOptions],
                default_value=None,
                description="Optimization options that turn on/off some fusions.",
            ),
            "opt_level": PassConfigParam(
                type_=Any,
                default_value=None,
                searchable_values=Categorical([0, 1, 2, 99]),
                description=(
                    "Graph optimization level of Onnx Runtime: "
                    "0 - disable all (default), 1 - basic, 2 - extended, 99 - all."
                ),
            ),
            "use_gpu": PassConfigParam(type_=bool, default_value=is_gpu, description="Flag for GPU inference."),
            "only_onnxruntime": PassConfigParam(
                type_=bool,
                default_value=False,
                searchable_values=Conditional(
                    parents=("opt_level",),
                    support={
                        (2,): Categorical([False]),
                        (99,): Categorical([False]),
                    },
                    default=Boolean(),
                ),
                description=(
                    "Whether only use onnxruntime to optimize model, and no python fusion."
                    " Disable some optimizers that might cause failure in symbolic shape inference or attention fusion,"
                    " when opt_level > 1."
                ),
            ),
            "float16": PassConfigParam(
                type_=bool, default_value=False, description="Whether half-precision float will be used."
            ),
            "input_int32": PassConfigParam(
                type_=bool, default_value=False, description="Whether int32 tensors will be used as input."
            ),
            "keep_io_types": PassConfigParam(
                type_=bool,
                default_value=True,
                description="Keep input and output tensors in their original data type",
            ),
            "force_fp32_ops": PassConfigParam(
                type_=List[str], default_value=None, description="Operators that are forced to run in float32"
            ),
<<<<<<< HEAD
            "force_fp32_nodes": PassConfigParam(
                type_=List[str], default_value=None, description="Nodes that are forced to run in float32"
=======
            "use_gqa": PassConfigParam(
                type_=bool,
                default_value=False,
                description="Replace MultiHeadAttention with GroupQueryAttention.",
>>>>>>> 061199f4
            ),
        }
        config.update(get_external_data_config())
        return config

    def validate_search_point(
        self, search_point: Dict[str, Any], accelerator_spec: AcceleratorSpec, with_fixed_value: bool = False
    ) -> bool:
        if with_fixed_value:
            search_point = self.config_at_search_point(search_point or {})
        if search_point.get("float16"):
            if accelerator_spec.execution_provider == "TensorrtExecutionProvider":
                logger.info(
                    "TensorRT has its own float16 implementation, please avoid to use float16 in transformers "
                    "optimization. Suggest to set 'trt_fp16_enable' as True in OrtPerfTuning."
                )
                return False
            if accelerator_spec.execution_provider == "CPUExecutionProvider":
                logger.info("CPUExecutionProvider does not support float16 very well, please avoid to use float16.")
                return False
        if not search_point.get("float16") and search_point.get("use_gqa"):
            logger.info("use_gqa is only supported when float16 is True.")
            return False
        if search_point.get("use_gpu") and accelerator_spec.execution_provider == "CPUExecutionProvider":
            logger.info("CPUExecutionProvider does not support GPU inference, please avoid to use use_gpu.")
            return False
        if search_point.get("only_onnxruntime") and search_point.get("opt_level") <= 0:
            logger.info("Please specify a positive value for opt_level when only_onnxruntime is True")
            return False
        if (
            search_point.get("opt_level") == 0
            and search_point.get("only_onnxruntime")
            and search_point.get("num_heads") == 0
            and search_point.get("hidden_size") == 0
        ):
            from onnxruntime import __version__ as OrtVersion
            from packaging import version

            if version.parse(OrtVersion) <= version.parse("1.16.0"):
                logger.info(
                    "Ignore this search point because the issue https://github.com/microsoft/onnxruntime/issues/17254"
                )
            return False
        return True

    @staticmethod
    def _set_fusion_options(run_config: Dict[str, Any]):
        from onnxruntime.transformers.fusion_options import FusionOptions

        fusion_options = FusionOptions(run_config["model_type"])
        fusion_options.__dict__.update(run_config["optimization_options"])
        run_config["optimization_options"] = fusion_options

    def _run_for_config(
        self, model: ONNXModel, data_root: str, config: Dict[str, Any], output_model_path: str
    ) -> ONNXModel:
        from onnxruntime.transformers import optimizer as transformers_optimizer

        # start with a copy of the config
        run_config = deepcopy(config)
        del (
            run_config["float16"],
            run_config["input_int32"],
            run_config["keep_io_types"],
            run_config["force_fp32_ops"],
<<<<<<< HEAD
            run_config["force_fp32_nodes"],
=======
            run_config["use_gqa"],
>>>>>>> 061199f4
        )
        for key in get_external_data_config():
            del run_config[key]

<<<<<<< HEAD
        if model.hf_config and model.hf_config.model_name is not None:
            model_config = model.hf_config.load_model_config().to_dict()
            input_model_type = model_config.get("model_type", "")
            _model_type = MODEL_TYPE_MAPPING.get(input_model_type, input_model_type)
            run_config["model_type"] = run_config["model_type"] or _model_type
            assert run_config["model_type"] in transformers_optimizer.MODEL_TYPES, (
                f"Unsupported model type: {run_config['model_type']}, please select one from "
                "{transformers_optimizer.MODEL_TYPES} which need to be set under OrtTransformersOptimization.config"
            )
=======
        if model.model_attributes:
            model_config = model.model_attributes
            input_model_type = model_config.get("model_type")
            if input_model_type:
                model_type = MODEL_TYPE_MAPPING.get(input_model_type, input_model_type)
            else:
                model_type = None
            run_config["model_type"] = run_config["model_type"] or model_type
>>>>>>> 061199f4
            if run_config["num_heads"] == 0:
                for num_heads_name in NUM_HEADS_NAMES:
                    if num_heads_name in model_config:
                        run_config["num_heads"] = model_config[num_heads_name]
                        break
            if run_config["hidden_size"] == 0:
                for hidden_size_name in HIDDEN_SIZE_NAMES:
                    if hidden_size_name in model_config:
                        run_config["hidden_size"] = model_config[hidden_size_name]
                        break

        if run_config["model_type"] is None or run_config["model_type"] not in transformers_optimizer.MODEL_TYPES:
            raise ValueError(
                f"Unsupported model type: {run_config['model_type']}, please select one from "
                f"[{', '.join(transformers_optimizer.MODEL_TYPES.keys())}] which need to be set under "
                "OrtTransformersOptimization.config"
            )

        output_model_path = ONNXModel.resolve_path(os.path.join(output_model_path, os.path.basename(model.model_path)))

        optimization_options = config["optimization_options"]

        if optimization_options:
            self._set_fusion_options(run_config)

        optimizer = transformers_optimizer.optimize_model(input=model.model_path, **run_config)

        if config["float16"]:
            force_fp16_inputs = {}
            if optimization_options:
                force_fp16_inputs = optimization_options.get("force_fp16_inputs", {})

            op_block_list = config["force_fp32_ops"]
<<<<<<< HEAD
            node_block_list = config["force_fp32_nodes"]

            optimizer.convert_float_to_float16(
                keep_io_types=config["keep_io_types"], op_block_list=op_block_list, node_block_list=node_block_list
            )
=======
            optimizer.convert_float_to_float16(
                keep_io_types=config["keep_io_types"], op_block_list=op_block_list, force_fp16_inputs=force_fp16_inputs
            )
            if config["use_gqa"]:
                # Replace MultiHeadAttention with GroupQueryAttention and remove attention mask nodes
                num_kv_heads = model.model_attributes.get("num_key_value_heads", None)
                if num_kv_heads is None:
                    raise ValueError(
                        "num_key_value_heads is not specified in the model attributes. "
                        "Please specify it in the model attributes."
                    )
                optimizer = self._replace_mha_with_gqa(optimizer, kv_num_heads=num_kv_heads)
                optimizer.prune_graph()
                # add allow_remove_graph_inputs to pass config
                optimizer.update_graph(allow_remove_graph_inputs=True)
>>>>>>> 061199f4

        if config["input_int32"]:
            optimizer.change_graph_inputs_to_int32()

        # Topologically sort the graph at the end since previous optimizations may have broken it
        optimizer.topological_sort()

<<<<<<< HEAD
        # Save the model to the output path and return the model
        olive_model = model_proto_to_olive_model(optimizer.model, output_model_path, config)

        return olive_model
=======
        # save the model to the output path and return the model
        return model_proto_to_olive_model(optimizer.model, output_model_path, config)

    @staticmethod
    def _replace_mha_with_gqa(model: "OnnxModel", past_seq_len: str = "past_sequence_length", kv_num_heads: int = 0):
        import onnx

        if past_seq_len not in model.get_graphs_input_names():
            # Replace model input for past sequence length
            new_input = onnx.helper.make_tensor_value_info(past_seq_len, onnx.TensorProto.INT64, shape=[1])
            model.model.graph.input.append(new_input)

        # Replace MultiHeadAttention with GroupQueryAttention
        for node in model.model.graph.node:
            if node.op_type == "MultiHeadAttention":
                gqa_node = onnx.helper.make_node(
                    "GroupQueryAttention",
                    inputs=[
                        node.input[0],  # query
                        node.input[1],  # key
                        node.input[2],  # value
                        node.input[6],  # past_key
                        node.input[7],  # past_value
                        past_seq_len,  # past_sequence_length
                    ],
                    outputs=node.output,
                    name=node.name.replace("MultiHeadAttention", "GroupQueryAttention"),
                    domain="com.microsoft",
                    num_heads=node.attribute[0].i,
                    kv_num_heads=node.attribute[0].i if kv_num_heads == 0 else kv_num_heads,
                    is_past_bsnh=0,
                )
                model.model.graph.node.remove(node)
                model.model.graph.node.extend([gqa_node])
        return model
>>>>>>> 061199f4
<|MERGE_RESOLUTION|>--- conflicted
+++ resolved
@@ -93,15 +93,13 @@
             "force_fp32_ops": PassConfigParam(
                 type_=List[str], default_value=None, description="Operators that are forced to run in float32"
             ),
-<<<<<<< HEAD
             "force_fp32_nodes": PassConfigParam(
                 type_=List[str], default_value=None, description="Nodes that are forced to run in float32"
-=======
+            ),
             "use_gqa": PassConfigParam(
                 type_=bool,
                 default_value=False,
                 description="Replace MultiHeadAttention with GroupQueryAttention.",
->>>>>>> 061199f4
             ),
         }
         config.update(get_external_data_config())
@@ -167,26 +165,12 @@
             run_config["input_int32"],
             run_config["keep_io_types"],
             run_config["force_fp32_ops"],
-<<<<<<< HEAD
             run_config["force_fp32_nodes"],
-=======
             run_config["use_gqa"],
->>>>>>> 061199f4
         )
         for key in get_external_data_config():
             del run_config[key]
 
-<<<<<<< HEAD
-        if model.hf_config and model.hf_config.model_name is not None:
-            model_config = model.hf_config.load_model_config().to_dict()
-            input_model_type = model_config.get("model_type", "")
-            _model_type = MODEL_TYPE_MAPPING.get(input_model_type, input_model_type)
-            run_config["model_type"] = run_config["model_type"] or _model_type
-            assert run_config["model_type"] in transformers_optimizer.MODEL_TYPES, (
-                f"Unsupported model type: {run_config['model_type']}, please select one from "
-                "{transformers_optimizer.MODEL_TYPES} which need to be set under OrtTransformersOptimization.config"
-            )
-=======
         if model.model_attributes:
             model_config = model.model_attributes
             input_model_type = model_config.get("model_type")
@@ -195,7 +179,6 @@
             else:
                 model_type = None
             run_config["model_type"] = run_config["model_type"] or model_type
->>>>>>> 061199f4
             if run_config["num_heads"] == 0:
                 for num_heads_name in NUM_HEADS_NAMES:
                     if num_heads_name in model_config:
@@ -229,16 +212,15 @@
                 force_fp16_inputs = optimization_options.get("force_fp16_inputs", {})
 
             op_block_list = config["force_fp32_ops"]
-<<<<<<< HEAD
             node_block_list = config["force_fp32_nodes"]
 
             optimizer.convert_float_to_float16(
-                keep_io_types=config["keep_io_types"], op_block_list=op_block_list, node_block_list=node_block_list
+                keep_io_types=config["keep_io_types"],
+                op_block_list=op_block_list,
+                node_block_list=node_block_list,
+                force_fp16_inputs=force_fp16_inputs,
             )
-=======
-            optimizer.convert_float_to_float16(
-                keep_io_types=config["keep_io_types"], op_block_list=op_block_list, force_fp16_inputs=force_fp16_inputs
-            )
+
             if config["use_gqa"]:
                 # Replace MultiHeadAttention with GroupQueryAttention and remove attention mask nodes
                 num_kv_heads = model.model_attributes.get("num_key_value_heads", None)
@@ -251,7 +233,6 @@
                 optimizer.prune_graph()
                 # add allow_remove_graph_inputs to pass config
                 optimizer.update_graph(allow_remove_graph_inputs=True)
->>>>>>> 061199f4
 
         if config["input_int32"]:
             optimizer.change_graph_inputs_to_int32()
@@ -259,12 +240,6 @@
         # Topologically sort the graph at the end since previous optimizations may have broken it
         optimizer.topological_sort()
 
-<<<<<<< HEAD
-        # Save the model to the output path and return the model
-        olive_model = model_proto_to_olive_model(optimizer.model, output_model_path, config)
-
-        return olive_model
-=======
         # save the model to the output path and return the model
         return model_proto_to_olive_model(optimizer.model, output_model_path, config)
 
@@ -299,5 +274,4 @@
                 )
                 model.model.graph.node.remove(node)
                 model.model.graph.node.extend([gqa_node])
-        return model
->>>>>>> 061199f4
+        return model