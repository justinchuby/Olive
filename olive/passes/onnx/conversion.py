--- conflicted
+++ resolved
@@ -118,12 +118,7 @@
             if isinstance(dummy_inputs, dict):
                 dummy_input_keys = set(dummy_inputs.keys())
                 unused_keys = dummy_input_keys - set(input_names)
-<<<<<<< HEAD
-                logger.debug(f"Unused dummy inputs: {unused_keys}")
-=======
-                if unused_keys:
-                    logger.debug(f"Removing unused dummy inputs: {unused_keys}")
->>>>>>> 9ed6edb1
+                logger.debug(f"Removing unused dummy inputs: {unused_keys}")
                 for key in unused_keys:
                     del dummy_inputs[key]
 
