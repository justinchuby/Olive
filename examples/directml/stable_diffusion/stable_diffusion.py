# -------------------------------------------------------------------------
# Copyright (c) Microsoft Corporation. All rights reserved.
# Licensed under the MIT License.
# --------------------------------------------------------------------------
import argparse
import json
import shutil
import threading
import tkinter as tk
import tkinter.ttk as ttk
import warnings
from pathlib import Path
from tkinter import filedialog as fd

import config
import numpy as np
import onnxruntime as ort
import torch
from diffusers import DiffusionPipeline, OnnxRuntimeModel, OnnxStableDiffusionPipeline, StableDiffusionPipeline
from lora_weights_conversion import convert_kohya_lora_to_diffusers
from lora_weights_renamer import LoraWeightsRenamer
from onnx import load_model, save_model
from onnxruntime.transformers.onnx_model import OnnxModel
from packaging import version
from PIL import Image, ImageTk
from safetensors.numpy import load_file
from user_script import get_base_model_name

from olive.model import ONNXModel
from olive.workflows import run as olive_run


def read_lora_weights(lora_weights_filename):
    if lora_weights_filename.endswith(".bin"):
        lora_weights = torch.load(lora_weights_filename, map_location="cpu", weights_only=True)
    elif lora_weights_filename.endswith(".safetensors"):
        lora_weights = load_file(lora_weights_filename)

    if all((k.startswith("lora_te_") or k.startswith("lora_unet_")) for k in lora_weights.keys()):
        lora_weights, lora_network_alpha = convert_kohya_lora_to_diffusers(lora_weights)
    else:
        lora_network_alpha = None

    for weight_key in list(lora_weights.keys()):
        if not weight_key.startswith("unet.") and not weight_key.startswith("text_encoder."):
            lora_weights["unet." + weight_key] = lora_weights[weight_key]
            del lora_weights[weight_key]

    rank = lora_weights[
        "unet.down_blocks.0.attentions.0.transformer_blocks.0.attn1.processor.to_k_lora.down.weight"
    ].shape[0]

    if lora_network_alpha is None:
        lora_network_alpha = rank

    lora_network_alpha_per_rank = lora_network_alpha / rank

    return lora_weights, lora_network_alpha_per_rank


def run_inference_loop(
    pipeline,
    prompt,
    negative_prompt,
    num_images,
    batch_size,
    image_size,
    num_inference_steps,
    seed,
    image_callback=None,
    step_callback=None,
):
    images_saved = 0

    def update_steps(step, timestep, latents):
        if step_callback:
            step_callback((images_saved // batch_size) * num_inference_steps + step)

    while images_saved < num_images:
        print(f"\nInference Batch Start (batch size = {batch_size}).")
        generator = None if seed is None else np.random.RandomState(seed=seed)

        result = pipeline(
            [prompt] * batch_size,
            negative_prompt=[negative_prompt] * batch_size,
            num_inference_steps=num_inference_steps,
            callback=update_steps if step_callback else None,
            height=image_size,
            width=image_size,
            generator=generator,
        )
        passed_safety_checker = 0

        for image_index in range(batch_size):
            if result.nsfw_content_detected is None or not result.nsfw_content_detected[image_index]:
                passed_safety_checker += 1
                if images_saved < num_images:
                    output_path = f"result_{images_saved}.png"
                    result.images[image_index].save(output_path)
                    if image_callback:
                        image_callback(images_saved, output_path)
                    images_saved += 1
                    print(f"Generated {output_path}")

        print(f"Inference Batch End ({passed_safety_checker}/{batch_size} images passed the safety checker).")


def run_inference_gui(
    prompt,
    negative_prompt,
    lora_weights_path,
    lora_scale,
    static_dims,
    num_images,
    batch_size,
    image_size,
    num_inference_steps,
    seed,
):
    initializers = []

    if lora_weights_path is not None:
        lora_weights_path = os.path.normpath(os.path.abspath(lora_weights_path))

    prev_lora_weights_path = lora_weights_path
    prev_lora_scale = lora_scale
    pipeline, initializers = load_pipeline(
        optimized_model_dir, static_dims, lora_weights_path, lora_scale, batch_size, image_size
    )

    def update_progress_bar(total_steps_completed):
        progress_bar["value"] = total_steps_completed

    def image_completed(index, path):
        img = Image.open(path)
        photo = ImageTk.PhotoImage(img)
        gui_images[index].config(image=photo)
        gui_images[index].image = photo
        if index == num_images - 1:
            generate_button["state"] = "normal"

    def on_generate_click():
        nonlocal pipeline
        nonlocal initializers
        nonlocal prev_lora_weights_path
        nonlocal prev_lora_scale

        generate_button["state"] = "disabled"
        progress_bar["value"] = 0

        if lora_weights_path != prev_lora_weights_path or lora_scale != prev_lora_scale:
            prev_lora_weights_path = lora_weights_path
            prev_lora_scale = lora_scale
            pipeline, initializers = load_pipeline(
                optimized_model_dir, static_dims, lora_weights_path, lora_scale, batch_size, image_size
            )

        threading.Thread(
            target=run_inference_loop,
            args=(
                pipeline,
                prompt_textbox.get(),
                negative_prompt_textbox.get(),
                num_images,
                batch_size,
                image_size,
                num_inference_steps,
                None if seed_prompt_textbox.get() == "" else int(seed_prompt_textbox.get()),
                image_completed,
                update_progress_bar,
            ),
        ).start()

    def on_lora_weights_click():
        nonlocal lora_weights_path
        new_weights_path = fd.askopenfilename()

        if new_weights_path != "":
            lora_weights_path = os.path.normpath(os.path.abspath(new_weights_path))
            lora_weights_path_var.set(lora_weights_path)

    def update_scale(new_lora_scale):
        nonlocal lora_scale
        lora_scale = float(new_lora_scale)

    if num_images > 9:
        print("WARNING: interactive UI only supports displaying up to 9 images")
        num_images = 9

    image_rows = 1 + (num_images - 1) // 3
    image_cols = 2 if num_images == 4 else min(num_images, 3)
    min_batches_required = 1 + (num_images - 1) // batch_size

    bar_height = 10
    button_width = 80
    textbox_height = 30
    slider_height = 40
    label_width = 100
    padding = 2
    window_width = image_cols * image_size + (image_cols + 1) * padding
    window_height = (
        image_rows * image_size + (image_rows + 1) * padding + bar_height + textbox_height * 5 + slider_height
    )

    window = tk.Tk()
    window.title("Stable Diffusion")
    window.resizable(width=False, height=False)
    window.geometry(f"{window_width}x{window_height}")

    gui_images = []
    for row in range(image_rows):
        for col in range(image_cols):
            label = tk.Label(window, width=image_size, height=image_size, background="black")
            gui_images.append(label)
            label.place(x=col * image_size, y=row * image_size)

    y = image_rows * image_size + (image_rows + 1) * padding

    progress_bar = ttk.Progressbar(window, value=0, maximum=num_inference_steps * min_batches_required)
    progress_bar.place(x=0, y=y, height=bar_height, width=window_width)

    y += bar_height

    prompt_label = tk.Label(window, text="Prompt")
    prompt_label.place(x=0, y=y)

    prompt_textbox = tk.Entry(window)
    prompt_textbox.insert(tk.END, prompt)
    prompt_textbox.place(x=label_width, y=y, width=window_width - button_width - label_width, height=textbox_height)

    generate_button = tk.Button(window, text="Generate", command=on_generate_click)
    generate_button.place(x=window_width - button_width, y=y, width=button_width, height=textbox_height * 3)

    y += textbox_height

    negative_prompt_label = tk.Label(window, text="Negative Prompt")
    negative_prompt_label.place(x=0, y=y)

    negative_prompt_textbox = tk.Entry(window)
    negative_prompt_textbox.insert(tk.END, negative_prompt)
    negative_prompt_textbox.place(
        x=label_width, y=y, width=window_width - button_width - label_width, height=textbox_height
    )

    y += textbox_height

    seed_prompt_label = tk.Label(window, text="Seed")
    seed_prompt_label.place(x=0, y=y)

    seed_prompt_textbox = tk.Entry(window)
    seed_prompt_textbox.insert(tk.END, seed or "")
    seed_prompt_textbox.place(
        x=label_width, y=y, width=window_width - button_width - label_width, height=textbox_height
    )

    y += textbox_height

    lora_weights_label = tk.Label(window, text="LoRA Weights")
    lora_weights_label.place(x=0, y=y)

    lora_weights_path_var = tk.StringVar(window, lora_weights_path or "")
    lora_weights_textbox = tk.Entry(window, state=tk.DISABLED, textvariable=lora_weights_path_var)
    lora_weights_textbox.place(
        x=label_width, y=y, width=window_width - button_width - label_width, height=textbox_height
    )

    lora_weights_button = tk.Button(window, text="Load", command=on_lora_weights_click)
    lora_weights_button.place(x=window_width - button_width, y=y, width=button_width, height=textbox_height)

    y += textbox_height

    lora_scale_label = tk.Label(window, text="LoRA Scale")
    lora_scale_label.place(x=0, y=y + 15)

    lora_scale_slider = tk.Scale(window, from_=0.0, to=1.0, resolution=0.01, orient=tk.HORIZONTAL, command=update_scale)
    lora_scale_slider.set(lora_scale)
    lora_scale_slider.place(x=label_width, y=y, width=window_width - label_width, height=slider_height)

    window.mainloop()


def load_pipeline(optimized_model_dir, static_dims, lora_weights_path, lora_scale, batch_size, image_size):
    print("Loading models into ORT session...")
    sess_options = ort.SessionOptions()
    sess_options.enable_mem_pattern = False

    # The ORT value initializers need to stay alive until inference is done
    initializers = []

    if lora_weights_path is not None:
        lora_weights, lora_network_alpha_per_rank = read_lora_weights(lora_weights_path)

        initializers.append(ort.OrtValue.ortvalue_from_numpy(np.array(lora_network_alpha_per_rank, dtype=np.float16)))
        sess_options.add_initializer("lora_network_alpha_per_rank", initializers[-1])

        for weight_name, weight_value in lora_weights.items():
            if "lora" not in weight_name:
                continue

            if isinstance(weight_value, torch.Tensor):
                weight_value = weight_value.numpy()

            initializers.append(
                ort.OrtValue.ortvalue_from_numpy(np.ascontiguousarray(np.transpose(weight_value.astype(np.float16))))
            )

            if weight_name.startswith("unet."):
                sess_options.add_initializer(weight_name, initializers[-1])
            elif weight_name.startswith("text_encoder."):
                sess_options.add_initializer(weight_name, initializers[-1])

        initializers.append(ort.OrtValue.ortvalue_from_numpy(np.array(lora_scale, dtype=np.float16)))
        sess_options.add_initializer("lora_scale", initializers[-1])

    if static_dims:
        # Not necessary, but helps DML EP further optimize runtime performance.
        # batch_size is doubled for sample & hidden state because of classifier free guidance:
        # https://github.com/huggingface/diffusers/blob/46c52f9b9607e6ecb29c782c052aea313e6487b7/src/diffusers/pipelines/stable_diffusion/pipeline_stable_diffusion.py#L672
        sess_options.add_free_dimension_override_by_name("unet_sample_batch", batch_size * 2)
        sess_options.add_free_dimension_override_by_name("unet_sample_channels", 4)
        sess_options.add_free_dimension_override_by_name("unet_sample_height", image_size // 8)
        sess_options.add_free_dimension_override_by_name("unet_sample_width", image_size // 8)
        sess_options.add_free_dimension_override_by_name("unet_time_batch", 1)
        sess_options.add_free_dimension_override_by_name("unet_hidden_batch", batch_size * 2)
        sess_options.add_free_dimension_override_by_name("unet_hidden_sequence", 77)

    pipeline = OnnxStableDiffusionPipeline.from_pretrained(
        optimized_model_dir, provider="DmlExecutionProvider", sess_options=sess_options
    )

    return pipeline, initializers


def run_inference(
    optimized_model_dir,
    prompt,
    negative_prompt,
    lora_weights_path,
    lora_scale,
    num_images,
    batch_size,
    image_size,
    num_inference_steps,
    seed,
    static_dims,
    interactive,
):
    ort.set_default_logger_severity(3)

    if interactive:
        run_inference_gui(
            prompt,
            negative_prompt,
            lora_weights_path,
            lora_scale,
            static_dims,
            num_images,
            batch_size,
            image_size,
            num_inference_steps,
            seed,
        )
    else:
        pipeline, initializers = load_pipeline(
            optimized_model_dir, static_dims, lora_weights_path, lora_scale, batch_size, image_size
        )

        run_inference_loop(
            pipeline,
            prompt,
            negative_prompt,
            num_images,
            batch_size,
            image_size,
            num_inference_steps,
            seed,
        )


def optimize(
    model_id: str,
    unoptimized_model_dir: Path,
    optimized_model_dir: Path,
):
    from google.protobuf import __version__ as protobuf_version

    # protobuf 4.x aborts with OOM when optimizing unet
    if version.parse(protobuf_version) > version.parse("3.20.3"):
        print("This script requires protobuf 3.20.3. Please ensure your package version matches requirements.txt.")
        exit(1)

    ort.set_default_logger_severity(4)
    script_dir = Path(__file__).resolve().parent

    # Clean up previously optimized models, if any.
    shutil.rmtree(script_dir / "footprints", ignore_errors=True)
    shutil.rmtree(unoptimized_model_dir, ignore_errors=True)
    shutil.rmtree(optimized_model_dir, ignore_errors=True)

    # The model_id and base_model_id are identical when optimizing a standard stable diffusion model like
    # runwayml/stable-diffusion-v1-5. These variables are only different when optimizing a LoRA variant.
    base_model_id = get_base_model_name(model_id)

    # Load the entire PyTorch pipeline to ensure all models and their configurations are downloaded and cached.
    # This avoids an issue where the non-ONNX components (tokenizer, scheduler, and feature extractor) are not
    # automatically cached correctly if individual models are fetched one at a time.
    print("Download stable diffusion PyTorch pipeline...")
    if model_id.endswith(".safetensors"):
        pipeline = StableDiffusionPipeline.from_single_file(base_model_id, torch_dtype=torch.float32)
    else:
        print("Download stable diffusion PyTorch pipeline...")
        pipeline = DiffusionPipeline.from_pretrained(base_model_id, torch_dtype=torch.float32)

    model_info = dict()

    submodel_names = ["vae_encoder", "vae_decoder", "unet", "text_encoder"]

    has_safety_checker = getattr(pipeline, "safety_checker", None) is not None

    if has_safety_checker:
        submodel_names.append("safety_checker")

    for submodel_name in submodel_names:
        print(f"\nOptimizing {submodel_name}")

        olive_config = None
        with open(script_dir / f"config_{submodel_name}.json", "r") as fin:
            olive_config = json.load(fin)

        if submodel_name in ("unet", "text_encoder"):
            olive_config["input_model"]["config"]["model_path"] = model_id
        else:
            # Only the unet & text encoder are affected by LoRA, so it's better to use the base model ID for
            # other models: the Olive cache is based on the JSON config, and two LoRA variants with the same
            # base model ID should be able to reuse previously optimized copies.
            olive_config["input_model"]["config"]["model_path"] = base_model_id

        olive_run(olive_config)

        footprints_file_path = (
            Path(__file__).resolve().parent / "footprints" / f"{submodel_name}_gpu-dml_footprints.json"
        )
        with footprints_file_path.open("r") as footprint_file:
            footprints = json.load(footprint_file)

            conversion_footprint = None
            optimizer_footprint = None
            for _, footprint in footprints.items():
                if footprint["from_pass"] == "OnnxConversion":
                    conversion_footprint = footprint
                elif footprint["from_pass"] == "OrtTransformersOptimization":
                    optimizer_footprint = footprint

            assert conversion_footprint and optimizer_footprint

            unoptimized_olive_model = ONNXModel(**conversion_footprint["model_config"]["config"])
            optimized_olive_model = ONNXModel(**optimizer_footprint["model_config"]["config"])

            # LoRA support is still in the experimentation phase, so we do this post-processing over here
            if (
                config.lora_weights_strategy == "inserted"
                and submodel_name == "unet"
                or submodel_name == "text_encoder"
            ):
                base_model = OnnxModel(load_model(optimized_olive_model.model_path))
                lora_weights_renamer = LoraWeightsRenamer(base_model, submodel_name)
                lora_weights_renamer.apply()
                save_model(base_model.model, optimized_olive_model.model_path)

            model_info[submodel_name] = {
                "unoptimized": {
                    "path": Path(unoptimized_olive_model.model_path),
                },
                "optimized": {
                    "path": Path(optimized_olive_model.model_path),
                },
            }

            print(f"Unoptimized Model : {model_info[submodel_name]['unoptimized']['path']}")
            print(f"Optimized Model   : {model_info[submodel_name]['optimized']['path']}")

    # Save the unoptimized models in a directory structure that the diffusers library can load and run.
    # This is optional, and the optimized models can be used directly in a custom pipeline if desired.
    print("\nCreating ONNX pipeline...")

    if has_safety_checker:
        safety_checker = OnnxRuntimeModel.from_pretrained(model_info["safety_checker"]["unoptimized"]["path"].parent)
    else:
        safety_checker = None

    onnx_pipeline = OnnxStableDiffusionPipeline(
        vae_encoder=OnnxRuntimeModel.from_pretrained(model_info["vae_encoder"]["unoptimized"]["path"].parent),
        vae_decoder=OnnxRuntimeModel.from_pretrained(model_info["vae_decoder"]["unoptimized"]["path"].parent),
        text_encoder=OnnxRuntimeModel.from_pretrained(model_info["text_encoder"]["unoptimized"]["path"].parent),
        tokenizer=pipeline.tokenizer,
        unet=OnnxRuntimeModel.from_pretrained(model_info["unet"]["unoptimized"]["path"].parent),
        scheduler=pipeline.scheduler,
        safety_checker=safety_checker,
        feature_extractor=pipeline.feature_extractor,
        requires_safety_checker=True,
    )

    print("Saving unoptimized models...")
    onnx_pipeline.save_pretrained(unoptimized_model_dir)

    # Create a copy of the unoptimized model directory, then overwrite with optimized models from the olive cache.
    print("Copying optimized models...")
    shutil.copytree(unoptimized_model_dir, optimized_model_dir, ignore=shutil.ignore_patterns("weights.pb"))
    for submodel_name in submodel_names:
        src_path = model_info[submodel_name]["optimized"]["path"]
        dst_path = optimized_model_dir / submodel_name / "model.onnx"
        shutil.copyfile(src_path, dst_path)

    print(f"The optimized pipeline is located here: {optimized_model_dir}")


if __name__ == "__main__":
    parser = argparse.ArgumentParser()
    parser.add_argument("--model_id", default="runwayml/stable-diffusion-v1-5", type=str)
    parser.add_argument("--interactive", action="store_true", help="Run with a GUI")
    parser.add_argument("--optimize", action="store_true", help="Runs the optimization step")
    parser.add_argument("--clean_cache", action="store_true", help="Deletes the Olive cache")
    parser.add_argument("--test_unoptimized", action="store_true", help="Use unoptimized model for inference")
    parser.add_argument(
        "--prompt",
        default=(
            "castle surrounded by water and nature, village, volumetric lighting, photorealistic, "
            "detailed and intricate, fantasy, epic cinematic shot, mountains, 8k ultra hd"
        ),
        type=str,
    )
    parser.add_argument(
        "--negative_prompt",
        default="",
        type=str,
    )
    parser.add_argument(
        "--lora_weights",
        default=None,
        type=str,
        help="Path to the .bin or .safetensors file containing the LoRA weights to add to the model.",
    )
    parser.add_argument(
        "--seed",
        default=None,
        type=int,
        help="The seed to give to the generator to generate deterministic results.",
    )
    parser.add_argument(
        "--lora_weights_strategy",
        choices=["inserted", "folded"],
        default=None,
        type=str,
        help="Strategy to use when adding the LoRA weights. `folded` means that the weights will be completely "
        "merged with the original model's weights. Doing so can improve performance but makes it impossible "
        "to change the weights after the model has been optimized. `inserted` means that the weights will be "
        "inserted in the model as initializers. This strategy has worse performance than `folded` due to "
        "the additional GEMM operations, but adds the flexibility of being able to update the LoRA weights in the "
        "at session creation, independently of the default weights. Note that graph optimizations could be leveraged "
        "in onnxruntime to fold the inserted weights at runtime and therefore make the `inserted` option's performance "
        "similar to the `baked` option.",
    )
    parser.add_argument(
        "--lora_scale",
        default=1.0,
        type=float,
    )
    parser.add_argument("--num_images", default=1, type=int, help="Number of images to generate")
    parser.add_argument("--batch_size", default=1, type=int, help="Number of images to generate per batch")
    parser.add_argument("--num_inference_steps", default=50, type=int, help="Number of steps in diffusion process")
    parser.add_argument(
        "--static_dims",
        action="store_true",
        help="DEPRECATED (now enabled by default). Use --dynamic_dims to disable static_dims.",
    )
    parser.add_argument("--dynamic_dims", action="store_true", help="Disable static shape optimization")
    args = parser.parse_args()

    if args.static_dims:
        print(
            "WARNING: the --static_dims option is deprecated, and static shape optimization is enabled by default. "
            "Use --dynamic_dims to disable static shape optimization."
        )

    model_to_image_size = {
        "CompVis/stable-diffusion-v1-4": 512,
        "runwayml/stable-diffusion-v1-5": 512,
        "sayakpaul/sd-model-finetuned-lora-t4": 512,
        "stabilityai/stable-diffusion-2": 768,
        "stabilityai/stable-diffusion-2-base": 768,
        "stabilityai/stable-diffusion-2-1": 768,
        "stabilityai/stable-diffusion-2-1-base": 768,
<<<<<<< HEAD
        "stabilityai/stable-diffusion-xl-refiner-0.9": 1024,
        "rhendz/niji-lora": 512,
        "sayakpaul/lora-trained": 512,
=======
>>>>>>> b178e2f2
    }

    if args.model_id not in list(model_to_image_size.keys()):
        print(
            f"WARNING: {args.model_id} is not an officially supported model for this example and may not work as "
            + "expected."
        )

    if version.parse(ort.__version__) < version.parse("1.15.0"):
        print("This script requires onnxruntime-directml 1.15.0 or newer")
        exit(1)

    script_dir = Path(__file__).resolve().parent

    if args.model_id.endswith(".safetensors"):
        suffix = Path(args.model_id).stem
        unoptimized_model_dir = script_dir / "models" / "unoptimized" / suffix
        optimized_model_dir = script_dir / "models" / "optimized" / suffix
    else:
        unoptimized_model_dir = script_dir / "models" / "unoptimized" / args.model_id
        optimized_model_dir = script_dir / "models" / "optimized" / args.model_id

    if args.clean_cache:
        shutil.rmtree(script_dir / "cache", ignore_errors=True)

    config.image_size = model_to_image_size.get(args.model_id, 512)
    config.lora_weights_file = args.lora_weights
    config.lora_weights_strategy = args.lora_weights_strategy

    if args.optimize or not optimized_model_dir.exists():
        # TODO: clean up warning filter (mostly during conversion from torch to ONNX)
        with warnings.catch_warnings():
            warnings.simplefilter("ignore")
            optimize(args.model_id, unoptimized_model_dir, optimized_model_dir)

    if not args.optimize:
        model_dir = unoptimized_model_dir if args.test_unoptimized else optimized_model_dir
        use_static_dims = not args.dynamic_dims

        with warnings.catch_warnings():
            warnings.simplefilter("ignore")
            run_inference(
                model_dir,
                args.prompt,
                args.negative_prompt,
                args.lora_weights,
                args.lora_scale,
                args.num_images,
                args.batch_size,
                config.image_size,
                args.num_inference_steps,
                args.seed,
                use_static_dims,
                args.interactive,
            )<|MERGE_RESOLUTION|>--- conflicted
+++ resolved
@@ -4,6 +4,7 @@
 # --------------------------------------------------------------------------
 import argparse
 import json
+import os
 import shutil
 import threading
 import tkinter as tk
@@ -590,12 +591,6 @@
         "stabilityai/stable-diffusion-2-base": 768,
         "stabilityai/stable-diffusion-2-1": 768,
         "stabilityai/stable-diffusion-2-1-base": 768,
-<<<<<<< HEAD
-        "stabilityai/stable-diffusion-xl-refiner-0.9": 1024,
-        "rhendz/niji-lora": 512,
-        "sayakpaul/lora-trained": 512,
-=======
->>>>>>> b178e2f2
     }
 
     if args.model_id not in list(model_to_image_size.keys()):
